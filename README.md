# Castles & Cans

This repository contains an early prototype of **Castles & Cans**, an interactive castle-themed drinking game powered by a Raspberry Pi.

The game uses a touchscreen user interface and communicates with physical components such as sensors, lights and motors. Two teams (Red and Green) compete by hitting targets and triggering challenges.

At this stage the project includes a simple Python program (`src/game.py`) implementing the basic UI and placeholder hardware actions.

## Running

Ensure Python 3 with Tkinter is installed. Launch the prototype with:

```bash
python3 src/game.py
```

The UI requires an X11 display. If no display is available the script will exit
with an error message. When running over SSH be sure to enable X forwarding or
attach a screen to the Pi.

The window now features a medieval-style colour scheme with parchment text on a
dark stone background. Photos captured by the Pi camera slide in from the bottom
to fill the entire screen with the status text overlaid in the centre. The layout
fits the 800×480 Pi touchscreen so previews no longer spill off the edges. The
photo overlay now animates smoothly with centred text, stays visible for three seconds
and hides automatically.

The game logic lives in `src/game.py`.  It drives the user interface and
simulated hardware while tracking each team's progress.  The program cycles
through a number of **states**:

* `WAITING_START` – initial idle state
* `COIN_FLIP` – choose the starting team
* `PLAYER_TURN` – wait for the team to hit its required target
* `AWAITING_TUNNEL` – target hit, waiting for the ball to enter the tunnel
* `AWAITING_LAUNCH` – tunnel triggered, countdown before launch
* `BALL_LAUNCHED` – ball launched but no chugging
* `CHUG` – active chug phase after a successful hit
* `GAME_OVER` – all targets complete

This will open a window demonstrating the UI flow: start/reset, coin flip and alternating turns. The window displays which randomly-chosen target is required along with each team's progress. Each team must complete all seven targets once. Hitting the wrong target simply plays a neutral effect. Once the proper target is cleared the game waits for the tunnel sensor. A couple of seconds after the tunnel triggers the screen shows **Ready to launch**. Press the launch key to fire the plunger. Chugging only begins once the ball is launched and stops when it is returned.

### Keyboard controls

The prototype uses keyboard keys to mimic hardware buttons:

- **s** – Start or reset the game
- **n** – Force next turn
- **r** – Dispense beer for the Red team (Servo 1 counterclockwise, opens the Red door)
- **g** – Dispense beer for the Green team (Servo 2 clockwise, opens the Green door)
- **1**..**7** – Trigger target sensors (registers a hit only when it matches the current team's assigned target)
- **y** – Simulate the IR sensor completing Target 1
- **l** – Launch the ball after the tunnel is triggered
- **b** – Signal that the ball returned
- **t** – Tunnel sensor triggered (prepares launch)
- **f** – Blow the fan for five seconds to clear the tube

Each team has its own beer door on the castle. The Red door is driven by **Servo 1** and the Green door by **Servo 2**. Pressing the matching dispense button or key opens that team's door for three seconds before closing it again.

When running on a Raspberry Pi with GPIO enabled, the IR sensors connected to
**IR_TUNNEL_ENTRY** (BCM 15) and **IR_BALL_RETURN** (BCM 14) automatically
trigger the same actions as the **t** and **b** keys.

Likewise the physical buttons are mapped to their keyboard equivalents:
the single Start/Reset button acts like **s**, the Force Next Turn button like
**n**, and the dispense buttons match **r** and **g**.  These buttons should
be wired between the Pi's 3.3 V rail and the respective GPIO pin; the
script enables the internal pull‑down resistors so a press registers as a
RISING edge.
Console messages like ``[GPIO] Start button pressed`` confirm that the
callbacks are firing. If no message appears when pressing a button,
double-check the wiring (3.3 V → button → GPIO) and that the script is
running on a Pi with ``RPi.GPIO`` installed.

<<<<<<< HEAD
Dispensing a beer moves the tap servos. Pressing the Red button opens the red door by rotating **Servo 1** 100° counterclockwise while the Green button opens the green door by rotating **Servo 2** 100° clockwise. Each servo automatically returns to centre after three seconds.
Servo angles are recognised from **0–180°**. Use the `calibrate` command to set each servo's starting angle if needed.

Servo positions and starting angles are saved to `servo_state.json`. On startup
and whenever a new game begins, the program restores each servo to its saved
starting angle only if necessary. This helps avoid sudden movements if the Pi
loses power mid-game.
=======
Dispensing a beer moves the tap servos. Pressing the Red button opens the red door by rotating **Servo 1** 100° counterclockwise while the Green button opens the green door by spinning **Servo 2** 100° clockwise. Each servo automatically returns to centre after three seconds.

Servo angles are now recognised from **0–360°** (values wrap around), so you may rotate a servo multiple times in either direction. Continuous‑rotation servos can be spun with the new `spin` command described below.


Servo positions are saved to `servo_state.json` whenever they move. On startup
and whenever a new game begins, the program checks this file and only moves each
servo back to its default 90° position if it wasn't already there. This helps
avoid sudden movements if the Pi loses power mid-game.
>>>>>>> ba6a3eaf

Team progress is stored separately, and the hardware is instructed to restore
each side's targets whenever turns change.

A missed shot automatically ends the turn once the ball is returned.

Basic GPIO support is now included using BCM pin numbering. When the script
detects the RPi.GPIO library it configures each pin as described below;
otherwise the hardware actions are simply printed for testing on other
systems.

### Command interface

When running the prototype from a terminal you can also type commands to
manually trigger sensors or move servos. Commands are processed in the
background so the UI remains responsive. Useful commands include:

```
<<<<<<< HEAD
servo <n> <angle>     # rotate servo number n to the given 0-180° angle
calibrate <n> <angle> # set servo n's starting angle
=======
servo <n> <angle>     # rotate servo number n to the given 0-360° angle
spin <n> <cw|ccw> [duration]  # continuously spin servo n
>>>>>>> ba6a3eaf
watchtower_pressure   # simulate the watchtower pressure sensor
watchtower_ir         # simulate the watchtower IR detector
hit <n>               # trigger target n
tunnel                # activate the tunnel sensor
launch                # fire the plunger when ready
return                # signal the ball return sensor
dispense <red|green>  # open a beer door
```

The keyboard shortcuts listed above still work alongside these commands.

### Camera captures and uploads

When a target is hit, the Pi camera snaps a photo that slides onto the screen while the game prepares to launch the ball. Another photo is taken a couple of seconds into the chug phase and displayed full screen when the ball returns. These images are automatically uploaded using **rclone** but remain in the `captures` directory for the rest of the session. Old captures are cleaned up whenever the program starts.

The script looks for either `libcamera-still` or `raspistill` to capture photos at **1280×720**. The `--immediate` option is used with `libcamera-still` to minimise shutter lag and photos are captured in a background thread so the UI remains responsive. If neither command is available the program creates placeholder images instead.

Set the environment variable `RCLONE_REMOTE` to the destination configured in rclone, for example `mydrive:CastlesAndCans`. If the variable is missing or rclone is not installed, uploads are skipped.

Only the Pillow package is required for displaying images:

```bash
pip install Pillow
```

The Pillow package must include ImageTk support. On some systems this requires the `python3-pil.imagetk` package or similar.

### RClone setup

1. Install rclone on the Pi. You can use `sudo apt install rclone` or follow the instructions on [rclone.org](https://rclone.org/install/).
2. Run `rclone config` and create a remote for Google Drive (or another provider). Note the remote name.
3. Create or choose a folder on your remote to store uploads.
4. Set `RCLONE_REMOTE` to `<remote>:<folder>` (for example `gdrive:CastlesAndCans`).
5. Run the prototype and check the console for `[RClone] Uploader configured for ...`.

### Pressure sensors

Four thin-film force sensors attach to the MCP3008 ADC on channels 0–3.  The
game polls these inputs in the background and logs a hit whenever the reading
exceeds a sensitivity threshold.  Hits are counted per channel for future
expansion.

Target 1 is a small watchtower. Hitting the front pressure sensor (channel 0)
rotates **Servo 3** 40° counterclockwise to reveal an infrared beam inside the
tower. When that beam (``IR_TARGET_1``) is broken, the target is marked
complete and the servo returns to its starting position.

Adjust `PRESSURE_SENSITIVITY` in `src/game.py` if the sensors are too sensitive
or not sensitive enough.

### Hardware actions

`HardwareInterface` in `src/game.py` abstracts every output the real game will
control.  When running on a desktop these methods simply print messages so the
logic can be tested without wiring anything up.  It also includes helper
functions for playing sounds and driving LEDs so the high-level logic stays the
same once real hardware is connected. The key actions are:

| Method | Purpose |
|--------|---------|
| `blow_fan(duration)` | Pulse the fan relay to clear the ball return tube |
| `start_chug(team)` and `stop_chug(team)` | Start or stop the chug phase |
| `hit_target(n)` | Flash lights or play a sound for target `n` |
| `drop_gate()` | Release the castle gate on victory |
| `dispense(team)` | Open the team's beer door (Servo 1 for Red, Servo 2 for Green) |
| `activate_tunnel(n)` | Indicate a ball has entered tunnel `n` |
| `launch_plunger()` | Fire the plunger to launch the ball |
| `restore_targets(team, hits)` | Reset physical targets to a team's progress |
| `play_sound(effect)` | Play an audio effect |
| `set_target_led(target, color)` | Change a target's indicator LED |
| `set_theme_lighting(team)` | Adjust theme lighting for the active team |
| `raise_pong_platform()` | Raise the pong platform on victory |

These helper methods allow the software to run headless or on different
hardware by adjusting only the implementation in one place.

### GPIO Pin Assignments

The table below lists the BCM GPIO pins used by the project. The Python script
initialises these pins automatically when RPi.GPIO is available.

| Component                | BCM Pin | Header Pin | Notes |
|--------------------------|---------|------------|-------|
| RELAY_FAN                | 17      | 11         | Fan to clear tube |
| RELAY_RED_DISPENSE       | 5       | 29         | Controls Red beer valve |
| RELAY_GREEN_DISPENSE     | 6       | 31         | Controls Green beer valve |
| RELAY_EXPANSION_1        | 13      | 33         | Spare relay |
| RELAY_EXPANSION_2        | 19      | 35         | Spare relay |
| RELAY_EXPANSION_3        | 26      | 37         | Spare relay |
| NEOPIXEL_PIN             | 18      | 12         | Addressable LEDs |
| BUTTON_START/RESET       | 23      | 16         | Start or reset game |
| BUTTON_FORCE_TURN        | 24      | 18         | Force next turn |
| BUTTON_RED_DISPENSE      | 20      | 38         | Dispense Red beer |
| BUTTON_GREEN_DISPENSE    | 21      | 40         | Dispense Green beer |
| IR_BALL_RETURN           | 14      | 8          | Detect ball return |
| IR_TUNNEL_ENTRY          | 15      | 10         | Detect tunnel entry |
| IR_TARGET_1              | 0       | 27         | Watchtower IR sensor |
| MCP3008_CLK              | 11      | 23         | SPI clock |
| MCP3008_MISO             | 9       | 21         | SPI MISO |
| MCP3008_MOSI             | 10      | 19         | SPI MOSI |
| MCP3008_CS               | 8       | 24         | SPI chip select |
| SERVO_1                  | 12      | 32         | Red team beer door |
| SERVO_2                  | 16      | 36         | Green team beer door |
| SERVO_3                  | 4       | 7          | Watchtower rotation |
| SERVO_4                  | 3       | 5          | (unassigned) |
| SERVO_5                  | 2       | 3          | (unassigned) |
| SERVO_6                  | 27      | 13         | (unassigned) |
| SERVO_7                  | 22      | 15         | (unassigned) |
<<<<<<< HEAD
| SERVO_8                  | 7       | 26         | (unassigned) |
=======
| SERVO_8                  | 7       | 26         | (unassigned) |
>>>>>>> ba6a3eaf
<|MERGE_RESOLUTION|>--- conflicted
+++ resolved
@@ -72,7 +72,6 @@
 double-check the wiring (3.3 V → button → GPIO) and that the script is
 running on a Pi with ``RPi.GPIO`` installed.
 
-<<<<<<< HEAD
 Dispensing a beer moves the tap servos. Pressing the Red button opens the red door by rotating **Servo 1** 100° counterclockwise while the Green button opens the green door by rotating **Servo 2** 100° clockwise. Each servo automatically returns to centre after three seconds.
 Servo angles are recognised from **0–180°**. Use the `calibrate` command to set each servo's starting angle if needed.
 
@@ -80,17 +79,7 @@
 and whenever a new game begins, the program restores each servo to its saved
 starting angle only if necessary. This helps avoid sudden movements if the Pi
 loses power mid-game.
-=======
-Dispensing a beer moves the tap servos. Pressing the Red button opens the red door by rotating **Servo 1** 100° counterclockwise while the Green button opens the green door by spinning **Servo 2** 100° clockwise. Each servo automatically returns to centre after three seconds.
-
-Servo angles are now recognised from **0–360°** (values wrap around), so you may rotate a servo multiple times in either direction. Continuous‑rotation servos can be spun with the new `spin` command described below.
-
-
-Servo positions are saved to `servo_state.json` whenever they move. On startup
-and whenever a new game begins, the program checks this file and only moves each
-servo back to its default 90° position if it wasn't already there. This helps
-avoid sudden movements if the Pi loses power mid-game.
->>>>>>> ba6a3eaf
+
 
 Team progress is stored separately, and the hardware is instructed to restore
 each side's targets whenever turns change.
@@ -109,13 +98,8 @@
 background so the UI remains responsive. Useful commands include:
 
 ```
-<<<<<<< HEAD
 servo <n> <angle>     # rotate servo number n to the given 0-180° angle
 calibrate <n> <angle> # set servo n's starting angle
-=======
-servo <n> <angle>     # rotate servo number n to the given 0-360° angle
-spin <n> <cw|ccw> [duration]  # continuously spin servo n
->>>>>>> ba6a3eaf
 watchtower_pressure   # simulate the watchtower pressure sensor
 watchtower_ir         # simulate the watchtower IR detector
 hit <n>               # trigger target n
@@ -224,8 +208,4 @@
 | SERVO_5                  | 2       | 3          | (unassigned) |
 | SERVO_6                  | 27      | 13         | (unassigned) |
 | SERVO_7                  | 22      | 15         | (unassigned) |
-<<<<<<< HEAD
 | SERVO_8                  | 7       | 26         | (unassigned) |
-=======
-| SERVO_8                  | 7       | 26         | (unassigned) |
->>>>>>> ba6a3eaf
