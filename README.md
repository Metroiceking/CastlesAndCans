--- conflicted
+++ resolved
@@ -38,16 +38,10 @@
 
 ### Camera captures and uploads
 
-<<<<<<< HEAD
 When a target is hit, the Pi camera snaps a photo that is shown while the game prepares to launch the ball. Another photo is taken a couple of seconds into the chug phase and displayed when the ball returns. These images are automatically uploaded using **rclone** but remain in the `captures` directory for the rest of the session. Old captures are cleaned up whenever the program starts.
 
 The script looks for either `libcamera-still` or `raspistill` to capture photos. Install one of these utilities on your Raspberry Pi. If neither command is available the program creates placeholder images instead.
 
-=======
-When a target is hit, the Pi camera snaps a photo that is shown while the game prepares to launch the ball. Another photo is taken a couple of seconds into the chug phase and displayed when the ball returns. These images are automatically uploaded using **rclone** and then deleted locally.
-
-The script looks for either `libcamera-still` or `raspistill` to capture photos. Install one of these utilities on your Raspberry Pi. If neither command is available the program creates placeholder images instead.
->>>>>>> 05eb0c54
 Set the environment variable `RCLONE_REMOTE` to the destination configured in rclone, for example `mydrive:CastlesAndCans`. If the variable is missing or rclone is not installed, uploads are skipped.
 
 Only the Pillow package is required for displaying images:
