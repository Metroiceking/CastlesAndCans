--- conflicted
+++ resolved
@@ -1,38 +1,40 @@
-# Castles & Cans
-
-This repository contains an early prototype of **Castles & Cans**, an interactive castle-themed drinking game powered by a Raspberry Pi.
-
-The game uses a touchscreen user interface and communicates with physical components such as sensors, lights and motors. Two teams (Red and Green) compete by hitting targets and triggering challenges.
-
-At this stage the project includes a simple Python program (`src/game.py`) implementing the basic UI and placeholder hardware actions.
-
-## Running
-
-Ensure Python 3 with Tkinter is installed. Launch the prototype with:
-
-```bash
-python3 src/game.py
-```
-
-This will open a window demonstrating the UI flow: start/reset, coin flip and alternating turns. Targets must be hit in order; hitting the wrong target simply plays a neutral effect. After a successful hit the tunnel trigger starts a short countdown, launches the ball back and instructs the thrower to chug until the ball returns.
-
-### Keyboard controls
-
-The prototype uses keyboard keys to mimic hardware buttons:
-
-- **s** – Start or reset the game
-- **n** – Force next turn
-- **r** – Dispense beer for the Red team
-- **g** – Dispense beer for the Green team
-- **1**..**5** – Hit targets 1‑5
-- **p** – Launch ball (raise platform)
-- **b** – Signal that the ball returned
-- **t** – Tunnel sensor triggered
-- **d** – Drop gate
-
-<<<<<<< HEAD
-A missed shot automatically ends the turn once the ball is returned.
-
-=======
->>>>>>> aa0d5297
-Hardware-specific functions are still implemented as console print statements. Integrate with GPIO libraries on the Raspberry Pi as development continues.+diff --git a/README.md b/README.md
+index e69de29bb2d1d6434b8b29ae775ad8c2e48c5391..890580bf96b7db817a7e96480b95303544940897 100644
+--- a/README.md
++++ b/README.md
+@@ -0,0 +1,35 @@
++# Castles & Cans
++
++This repository contains an early prototype of **Castles & Cans**, an interactive castle-themed drinking game powered by a Raspberry Pi.
++
++The game uses a touchscreen user interface and communicates with physical components such as sensors, lights and motors. Two teams (Red and Green) compete by hitting targets and triggering challenges.
++
++At this stage the project includes a simple Python program (`src/game.py`) implementing the basic UI and placeholder hardware actions.
++
++## Running
++
++Ensure Python 3 with Tkinter is installed. Launch the prototype with:
++
++```bash
++python3 src/game.py
++```
++
++This will open a window demonstrating the UI flow: start/reset, coin flip and alternating turns. Targets must be hit in order; hitting the wrong target simply plays a neutral effect. After a successful hit the tunnel trigger starts a short countdown, launches the ball back and instructs the thrower to chug until the ball returns.
++
++### Keyboard controls
++
++The prototype uses keyboard keys to mimic hardware buttons:
++
++- **s** – Start or reset the game
++- **n** – Force next turn
++- **r** – Dispense beer for the Red team
++- **g** – Dispense beer for the Green team
++- **1**..**5** – Hit targets 1‑5
++- **p** – Launch ball (raise platform)
++- **b** – Signal that the ball returned
++- **t** – Tunnel sensor triggered
++- **d** – Drop gate
++
++A missed shot automatically ends the turn once the ball is returned.
++
++Hardware-specific functions are still implemented as console print statements. Integrate with GPIO libraries on the Raspberry Pi as development continues.