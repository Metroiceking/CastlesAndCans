--- conflicted
+++ resolved
@@ -73,21 +73,15 @@
 running on a Pi with ``RPi.GPIO`` installed.
 
 Dispensing a beer moves the tap servos. Pressing the Red button opens the red door by rotating **Servo 1** 100° counterclockwise while the Green button opens the green door by rotating **Servo 2** 100° clockwise. Each servo automatically returns to centre after three seconds.
-<<<<<<< HEAD
+
 Servo angles are recognised from **0–180°**. Use the `calibrate` command to set each servo's starting angle if needed. Movements default to around 180°/s but can be slowed using the optional ``speed`` parameter of the `servo` command.
-=======
-Servo angles are recognised from **0–180°**. Use the `calibrate` command to set each servo's starting angle if needed.
->>>>>>> ee9cd1fb
 
 Servo positions and starting angles are saved to `servo_state.json`. On startup
 and whenever a new game begins, the program restores each servo to its saved
 starting angle only if necessary. This helps avoid sudden movements if the Pi
 loses power mid-game.
 
-<<<<<<< HEAD
-=======
-
->>>>>>> ee9cd1fb
+
 Team progress is stored separately, and the hardware is instructed to restore
 each side's targets whenever turns change.
 
@@ -101,7 +95,6 @@
 ### Command interface
 
 When running the prototype from a terminal you can also type commands to
-<<<<<<< HEAD
 manually trigger sensors or move servos. Type `help` at any time to list
 available commands. Commands are processed in the background so the UI
 remains responsive. Useful commands include:
@@ -123,24 +116,7 @@
 Specify a slower ``speed`` to move a servo gradually. For example
 `servo 3 50 20` rotates servo 3 to 50° at 20 °/s. The keyboard shortcuts
 listed above still work alongside these commands.
-=======
-manually trigger sensors or move servos. Commands are processed in the
-background so the UI remains responsive. Useful commands include:
-
-```
-servo <n> <angle>     # rotate servo number n to the given 0-180° angle
-calibrate <n> <angle> # set servo n's starting angle
-watchtower_pressure   # simulate the watchtower pressure sensor
-watchtower_ir         # simulate the watchtower IR detector
-hit <n>               # trigger target n
-tunnel                # activate the tunnel sensor
-launch                # fire the plunger when ready
-return                # signal the ball return sensor
-dispense <red|green>  # open a beer door
-```
-
-The keyboard shortcuts listed above still work alongside these commands.
->>>>>>> ee9cd1fb
+
 
 ### Camera captures and uploads
 
@@ -174,7 +150,6 @@
 expansion.
 
 Target 1 is a small watchtower. Hitting the front pressure sensor (channel 0)
-<<<<<<< HEAD
 rotates **Servo 3** 40° counterclockwise at a slow speed to "topple" the tower
 and reveal an infrared beam inside. When that beam (``IR_TARGET_1``) is broken,
 the target is marked complete and the servo returns to its starting position.
@@ -182,14 +157,6 @@
 Each pressure sensor has its own threshold saved in `pressure_sensitivity.json`.
 Use the command `sensitivity <channel> <value>` to fine tune a channel and the
 value will be saved for future runs.
-=======
-rotates **Servo 3** 40° counterclockwise to reveal an infrared beam inside the
-tower. When that beam (``IR_TARGET_1``) is broken, the target is marked
-complete and the servo returns to its starting position.
-
-Adjust `PRESSURE_SENSITIVITY` in `src/game.py` if the sensors are too sensitive
-or not sensitive enough.
->>>>>>> ee9cd1fb
 
 ### Hardware actions
 
@@ -249,8 +216,4 @@
 | SERVO_5                  | 2       | 3          | (unassigned) |
 | SERVO_6                  | 27      | 13         | (unassigned) |
 | SERVO_7                  | 22      | 15         | (unassigned) |
-<<<<<<< HEAD
-| SERVO_8                  | 7       | 26         | (unassigned) |
-=======
-| SERVO_8                  | 7       | 26         | (unassigned) |
->>>>>>> ee9cd1fb
+| SERVO_8                  | 7       | 26         | (unassigned) |