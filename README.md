# Castles & Cans

This repository contains an early prototype of **Castles & Cans**, an interactive castle-themed drinking game powered by a Raspberry Pi.

The game uses a touchscreen user interface and communicates with physical components such as sensors, lights and motors. Two teams (Red and Green) compete by hitting targets and triggering challenges.

At this stage the project includes a simple Python program (`src/game.py`) implementing the basic UI and placeholder hardware actions.

## Running

Ensure Python 3 with Tkinter is installed. Launch the prototype with:

```bash
python3 src/game.py
```

This will open a window demonstrating the UI flow: start/reset, coin flip and alternating turns. The window displays which target is currently required along with each team's progress. Targets must be hit in order; hitting the wrong target simply plays a neutral effect. Once the correct target is hit the game waits for the tunnel sensor. A couple of seconds after the tunnel triggers the screen shows **Ready to launch**. Press the launch key to fire the plunger. Chugging only begins once the ball is launched and stops when it is returned.

### Keyboard controls

The prototype uses keyboard keys to mimic hardware buttons:

- **s** – Start or reset the game
- **n** – Force next turn
- **r** – Dispense beer for the Red team
- **g** – Dispense beer for the Green team
- **1**..**5** – Trigger target sensors (progresses only if the next target in order is hit)
- **l** – Launch the ball after the tunnel is triggered
- **b** – Signal that the ball returned
- **t** – Tunnel sensor triggered (prepares launch)

Team progress is stored separately, and the hardware is instructed to restore
each side's targets whenever turns change.

A missed shot automatically ends the turn once the ball is returned.

<<<<<<< HEAD
Hardware-specific functions are still implemented as console print statements. Integrate with GPIO libraries on the Raspberry Pi as development continues.

### Camera captures and Google Drive

When a target is hit, the Pi camera snaps a photo that is shown while the game prepares to launch the ball. Another photo is taken a couple of seconds into the chug phase and displayed when the ball returns. These images are automatically uploaded to a Google Drive folder and deleted locally.

To enable uploads, create a service account in Google Cloud and share your desired Drive folder with that account. Save the service account JSON on the Pi and provide its path and the folder ID through environment variables:

```bash
export GOOGLE_DRIVE_CREDENTIALS=/path/to/service_account.json
export GOOGLE_DRIVE_FOLDER_ID=your_folder_id
```

Install the required Python packages on the Pi:

```bash
pip install Pillow google-api-python-client google-auth-httplib2 google-auth-oauthlib
```

If these variables or packages are missing, the prototype skips the upload step.
=======
Hardware-specific functions are still implemented as console print statements. Integrate with GPIO libraries on the Raspberry Pi as development continues.
>>>>>>> d813a90e
<|MERGE_RESOLUTION|>--- conflicted
+++ resolved
@@ -34,7 +34,6 @@
 
 A missed shot automatically ends the turn once the ball is returned.
 
-<<<<<<< HEAD
 Hardware-specific functions are still implemented as console print statements. Integrate with GPIO libraries on the Raspberry Pi as development continues.
 
 ### Camera captures and Google Drive
@@ -54,7 +53,4 @@
 pip install Pillow google-api-python-client google-auth-httplib2 google-auth-oauthlib
 ```
 
-If these variables or packages are missing, the prototype skips the upload step.
-=======
-Hardware-specific functions are still implemented as console print statements. Integrate with GPIO libraries on the Raspberry Pi as development continues.
->>>>>>> d813a90e
+If these variables or packages are missing, the prototype skips the upload step.