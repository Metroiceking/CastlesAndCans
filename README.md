--- conflicted
+++ resolved
@@ -14,12 +14,9 @@
 python3 src/game.py
 ```
 
-<<<<<<< HEAD
 The window uses bold arcade-style fonts and a dark background. Photos captured
 by the Pi camera are displayed larger between turns.
 
-=======
->>>>>>> b14cf08a
 This will open a window demonstrating the UI flow: start/reset, coin flip and alternating turns. The window displays which target is currently required along with each team's progress. Targets must be hit in order; hitting the wrong target simply plays a neutral effect. Once the correct target is hit the game waits for the tunnel sensor. A couple of seconds after the tunnel triggers the screen shows **Ready to launch**. Press the launch key to fire the plunger. Chugging only begins once the ball is launched and stops when it is returned.
 
 ### Keyboard controls
@@ -46,11 +43,7 @@
 
 When a target is hit, the Pi camera snaps a photo that is shown while the game prepares to launch the ball. Another photo is taken a couple of seconds into the chug phase and displayed when the ball returns. These images are automatically uploaded using **rclone** but remain in the `captures` directory for the rest of the session. Old captures are cleaned up whenever the program starts.
 
-<<<<<<< HEAD
 The script looks for either `libcamera-still` or `raspistill` to capture photos at **1280×720**. The `--immediate` option is used with `libcamera-still` to minimise shutter lag. If neither command is available the program creates placeholder images instead.
-=======
-The script looks for either `libcamera-still` or `raspistill` to capture photos. Install one of these utilities on your Raspberry Pi. If neither command is available the program creates placeholder images instead.
->>>>>>> b14cf08a
 
 Set the environment variable `RCLONE_REMOTE` to the destination configured in rclone, for example `mydrive:CastlesAndCans`. If the variable is missing or rclone is not installed, uploads are skipped.
 
