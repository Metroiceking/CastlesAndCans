--- conflicted
+++ resolved
@@ -63,14 +63,10 @@
 
 Likewise the physical buttons are mapped to their keyboard equivalents:
 the Start and Reset buttons act like **s**, the Force Next Turn button like
-<<<<<<< HEAD
 **n**, and the dispense buttons match **r** and **g**.  These buttons should
 be wired between the Pi's 3.3 V rail and the respective GPIO pin; the
 script enables the internal pull‑down resistors so a press registers as a
 RISING edge.
-=======
-**n**, and the dispense buttons match **r** and **g**.
->>>>>>> a483ff7f
 
 Dispensing a beer moves the tap servos. Pressing the Red button opens the red door by rotating **Servo 1** 100° counterclockwise while the Green button opens the green door by spinning **Servo 2** 100° clockwise. Each servo automatically returns to centre after three seconds.
 
@@ -136,10 +132,7 @@
 functions for playing sounds and driving LEDs so the high-level logic stays the
 same once real hardware is connected. The key actions are:
 
-<<<<<<< HEAD
-=======
 
->>>>>>> a483ff7f
 | Method | Purpose |
 |--------|---------|
 | `blow_fan(duration)` | Pulse the fan relay to clear the ball return tube |
@@ -191,4 +184,4 @@
 | SERVO_5                  | 2       | 3          |
 | SERVO_6                  | 27      | 13         |
 | SERVO_7                  | 22      | 15         |
-| SERVO_8                  | 7       | 26         |+| SERVO_8                  | 7       | 26         |
