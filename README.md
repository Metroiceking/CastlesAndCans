--- conflicted
+++ resolved
@@ -67,14 +67,10 @@
 be wired between the Pi's 3.3 V rail and the respective GPIO pin; the
 script enables the internal pull‑down resistors so a press registers as a
 RISING edge.
-<<<<<<< HEAD
 Console messages like ``[GPIO] Start button pressed`` confirm that the
 callbacks are firing. If no message appears when pressing a button,
 double-check the wiring (3.3 V → button → GPIO) and that the script is
 running on a Pi with ``RPi.GPIO`` installed.
-=======
->>>>>>> 395e964d
-
 Dispensing a beer moves the tap servos. Pressing the Red button opens the red door by rotating **Servo 1** 100° counterclockwise while the Green button opens the green door by spinning **Servo 2** 100° clockwise. Each servo automatically returns to centre after three seconds.
 
 Servo positions are saved to `servo_state.json` whenever they move. On startup
@@ -92,7 +88,6 @@
 otherwise the hardware actions are simply printed for testing on other
 systems.
 
-<<<<<<< HEAD
 ### Command interface
 
 When running the prototype from a terminal you can also type commands to
@@ -112,8 +107,6 @@
 
 The keyboard shortcuts listed above still work alongside these commands.
 
-=======
->>>>>>> 395e964d
 ### Camera captures and uploads
 
 When a target is hit, the Pi camera snaps a photo that slides onto the screen while the game prepares to launch the ball. Another photo is taken a couple of seconds into the chug phase and displayed full screen when the ball returns. These images are automatically uploaded using **rclone** but remain in the `captures` directory for the rest of the session. Old captures are cleaned up whenever the program starts.
@@ -161,10 +154,7 @@
 functions for playing sounds and driving LEDs so the high-level logic stays the
 same once real hardware is connected. The key actions are:
 
-<<<<<<< HEAD
-=======
-
->>>>>>> 395e964d
+
 | Method | Purpose |
 |--------|---------|
 | `blow_fan(duration)` | Pulse the fan relay to clear the ball return tube |
@@ -188,7 +178,7 @@
 The table below lists the BCM GPIO pins used by the project. The Python script
 initialises these pins automatically when RPi.GPIO is available.
 
-<<<<<<< HEAD
+
 | Component                | BCM Pin | Header Pin | Notes |
 |--------------------------|---------|------------|-------|
 | RELAY_FAN                | 17      | 11         | Fan to clear tube |
@@ -217,33 +207,3 @@
 | SERVO_6                  | 27      | 13         | (unassigned) |
 | SERVO_7                  | 22      | 15         | (unassigned) |
 | SERVO_8                  | 7       | 26         | (unassigned) |
-=======
-| Component                | BCM Pin | Header Pin |
-|--------------------------|---------|------------|
-| RELAY_FAN                | 17      | 11         |
-| RELAY_RED_DISPENSE       | 5       | 29         |
-| RELAY_GREEN_DISPENSE     | 6       | 31         |
-| RELAY_EXPANSION_1        | 13      | 33         |
-| RELAY_EXPANSION_2        | 19      | 35         |
-| RELAY_EXPANSION_3        | 26      | 37         |
-| NEOPIXEL_PIN             | 18      | 12         |
-| BUTTON_START/RESET       | 23      | 16         |
-| BUTTON_FORCE_TURN        | 24      | 18         |
-| BUTTON_RED_DISPENSE      | 20      | 38         |
-| BUTTON_GREEN_DISPENSE    | 21      | 40         |
-| IR_BALL_RETURN           | 14      | 8          |
-| IR_TUNNEL_ENTRY          | 15      | 10         |
-| IR_TARGET_1              | 0       | 27         |
-| MCP3008_CLK              | 11      | 23         |
-| MCP3008_MISO             | 9       | 21         |
-| MCP3008_MOSI             | 10      | 19         |
-| MCP3008_CS               | 8       | 24         |
-| SERVO_1                  | 12      | 32         |
-| SERVO_2                  | 16      | 36         |
-| SERVO_3                  | 4       | 7          |
-| SERVO_4                  | 3       | 5          |
-| SERVO_5                  | 2       | 3          |
-| SERVO_6                  | 27      | 13         |
-| SERVO_7                  | 22      | 15         |
-| SERVO_8                  | 7       | 26         |
->>>>>>> 395e964d
